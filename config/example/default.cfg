#  Example Qudi configuration file.
#
#
#
# IMPORTANT: The format of every 'module.Class' line has changed on 28.6.2015.
# =========  The class name now needs to be explicitly given here in the config.
#		  the config line must the form package.module.Class.ClassName
global:
    # list of modules to load when starting
    startup: ['man', 'tray', 'tasklogic']

    module_server:
        address: 'localhost'
        port: 12345

    ## For controlling the appearance of the GUI:
    stylesheet: 'qdark.qss'

hardware:

    simpledatadummy:
        module.Class: 'simple_data_dummy.SimpleDummy'

    microwave_dummy:
        module.Class: 'microwave.mw_source_dummy.MicrowaveDummy'
        gpib_address: 'dummy'
        gpib_timeout: 20

    mydummyscanner:
        module.Class: 'confocal_scanner_dummy.ConfocalScannerDummy'
        clock_frequency: 100
        connect:
            fitlogic: 'fitlogic'

    mydummyinstreamer:
        module.Class: 'data_instream_dummy.InStreamDummy'
        digital_channels:  # optional, must provide at least one digital or analog channel
            - 'digital 1'
            - 'digital 2'
            - 'digital 3'
        analog_channels:  # optional, must provide at least one digital or analog channel
            - 'analog 1'
            - 'analog 2'
        digital_event_rates:  # optional, must have as many entries as digital_channels or just one
            - 10
            - 1000
            - 10000
        analog_amplitudes:  # optional, must have as many entries as analog_channels or just one
            - 5
            - 10

    mydummycounter:
        module.Class: 'slow_counter_dummy.SlowCounterDummy'
        source_channels: 4
        clock_frequency: 100
        count_distribution: 'dark_bright_poisson'
        remoteaccess: True

    mydummyodmrcounter:
        module.Class: 'odmr_counter_dummy.ODMRCounterDummy'
        clock_frequency: 100
        number_of_channels: 3
        connect:
            fitlogic: 'fitlogic'

    mydummyfastcounter:
        module.Class: 'fast_counter_dummy.FastCounterDummy'
        #choose_trace: True
        #gated: False

    mydummypulser:
        module.Class: 'pulser_dummy.PulserDummy'

    mydummywavemeter:
        module.Class: 'wavemeter_dummy.WavemeterDummy'
        measurement_timing: 10

    mydummyswitch1:
        module.Class: 'switches.switch_dummy.SwitchDummy'

    mydummyswitch2:
        module.Class: 'switches.switch_dummy.SwitchDummy'

    myspectrometer:
        module.Class: 'spectrometer.spectrometer_dummy.SpectrometerInterfaceDummy'
        connect:
            fitlogic: 'fitlogic'

    motordummy:
        module.Class: 'motor.motor_dummy.MotorDummy'

    magnetdummy:
        module.Class: 'magnet.magnet_dummy.MagnetDummy'

    processdummy_1:
        module.Class: 'process_dummy.ProcessDummy'

    processdummy_2:
        module.Class: 'process_dummy.ProcessDummy'

    processdummy_3:
        module.Class: 'process_dummy.ProcessDummy'

    laserdummy:
        module.Class: 'laser.simple_laser_dummy.SimpleLaserDummy'

    cameradummy:
        module.Class: 'camera.camera_dummy.CameraDummy'

    science_camera_dummy:
        module.Class: 'dummies.science_camera_dummy.Main'

    grating_spectrometer_dummy:
        module.Class: 'dummies.grating_spectrometer_dummy.Main'
logic:
<<<<<<< HEAD

    displaylogic:
        module.Class: 'display_logic.DisplayLogic'
        connect:
            process_1: 'processdummy_1'
            process_2: 'processdummy_2'
            process_3: 'processdummy_3'

=======
>>>>>>> 86b84801
    timeserieslogic:
        module.Class: 'time_series_reader_logic.TimeSeriesReaderLogic'
        max_frame_rate: 20
        connect:
            _streamer_con: 'mydummyinstreamer'
            _savelogic_con: 'savelogic'

    simpledatalogic:
        module.Class: 'simple_data_logic.SimpleDataLogic'
        connect:
            simpledata: 'simpledatadummy'

    softpid:
        module.Class: 'software_pid_controller.SoftPIDController'
        connect:
            process: 'processdummy'
            control: 'processdummy'

    pidlogic:
        module.Class: 'pid_logic.PIDLogic'
        connect:
            controller: 'softpid'
            savelogic: 'savelogic'

    kernellogic:
        module.Class: 'jupyterkernel.kernellogic.QudiKernelLogic'
        remoteaccess: True

    pulsedmasterlogic:
        module.Class: 'pulsed.pulsed_master_logic.PulsedMasterLogic'
        connect:
            pulsedmeasurementlogic: 'pulsedmeasurementlogic'
            sequencegeneratorlogic: 'sequencegeneratorlogic'

    sequencegeneratorlogic:
        module.Class: 'pulsed.sequence_generator_logic.SequenceGeneratorLogic'
        #assets_storage_path: 'C:/Users/<username>/saved_pulsed_assets'
        #additional_predefined_methods_path: 'C:\\Custom_dir'  # optional, can also be lists on several folders
        #additional_sampling_functions_path: 'C:\\Custom_dir'  # optional, can also be lists on several folders
        #overhead_bytes: 4294967296  # Not properly implemented yet
        connect:
            pulsegenerator: 'mydummypulser'

    pulsedmeasurementlogic:
        module.Class: 'pulsed.pulsed_measurement_logic.PulsedMeasurementLogic'
        raw_data_save_type: 'text'  # optional
        #additional_extraction_path: 'C:\\Custom_dir\\Methods'  # optional
        #additional_analysis_path: 'C:\\Custom_dir\\Methods'  # optional
        connect:
            fastcounter: 'mydummyfastcounter'
            pulsegenerator: 'mydummypulser'
            fitlogic: 'fitlogic'
            savelogic: 'savelogic'
            microwave: 'microwave_dummy'

    counterlogic:
        module.Class: 'counter_logic.CounterLogic'
        connect:
            counter1: 'mydummycounter'
            savelogic: 'savelogic'

    gatedcounterlogic:
        module.Class: 'counter_logic.CounterLogic'
        connect:
            counter1: 'mydummycounter'
            savelogic: 'savelogic'

    wavemeterloggerlogic:
        module.Class: 'wavemeter_logger_logic.WavemeterLoggerLogic'
        logic_acquisition_timing: 20
        logic_update_timing: 100
        connect:
            wavemeter1: 'mydummywavemeter'
            savelogic: 'savelogic'
            counterlogic: 'counterlogic'
            fitlogic: 'fitlogic'

    switchlogic:
        module.Class: 'switch_logic.SwitchLogic'
        connect:
            switch1: 'mydummyswitch1'
            switch2: 'mydummyswitch2'

    scannerlogic:
        module.Class: 'confocal_logic.ConfocalLogic'
        connect:
            confocalscanner1: 'scanner_tilt_interfuse'
            savelogic: 'savelogic'

    scanner_tilt_interfuse:
        module.Class: 'interfuse.scanner_tilt_interfuse.ScannerTiltInterfuse'
        connect:
            confocalscanner1: 'mydummyscanner'

    optimizerlogic:
        module.Class: 'optimizer_logic.OptimizerLogic'
        connect:
            confocalscanner1: 'scanner_tilt_interfuse'
            fitlogic: 'fitlogic'

    poimanagerlogic:
        module.Class: 'poi_manager_logic.PoiManagerLogic'
        connect:
            scannerlogic: 'scannerlogic'
            optimiserlogic: 'optimizerlogic'
            savelogic: 'savelogic'

    odmrlogic:
        module.Class: 'odmr_logic.ODMRLogic'
        connect:
            odmrcounter: 'mydummyodmrcounter'
            fitlogic: 'fitlogic'
            microwave1: 'microwave_dummy'
            savelogic: 'savelogic'
            taskrunner: 'tasklogic'

    # this interfuse enables odmr if hardware trigger is not available or if
    # the counter has only two channels:
    odmr_counter_microwave_interfuse:
        module.Class: 'interfuse.odmr_counter_microwave_interfuse.ODMRCounterMicrowaveInterfuse'
        connect:
            slowcounter: 'mydummycounter'
            microwave: 'microwave_dummy'

    # this oder logic runs now with the interfuse
    odmrlogic2:
        module.Class: 'odmr_logic.ODMRLogic'
        connect:
            odmrcounter: 'odmr_counter_microwave_interfuse'
            fitlogic: 'fitlogic'
            microwave1: 'odmr_counter_microwave_interfuse'
            savelogic: 'savelogic'
            taskrunner: 'tasklogic'
        scanmode: 'LIST'


    laserscannerlogic:
        module.Class: 'laser_scanner_logic.LaserScannerLogic'
        connect:
            confocalscanner1: 'mydummyscanner'
            savelogic: 'savelogic'

    fitlogic:
        module.Class: 'fit_logic.FitLogic'
        #additional_fit_methods_path: 'C:\\Custom_dir'  # optional, can also be lists on several folders

    tasklogic:
        module.Class: 'taskrunner.TaskRunner'
        tasks:
        #    dummytask:
        #        module: 'dummy'
        #        preposttasks: ['ppdummy']
        #    dummyinterruptor:
        #        module: 'dummy'
        #        pausetasks: ['dummytask']
        #        preposttasks: ['ppdummy2']
        #    ppdummy:
        #        module: 'prepostdummy'
        #    ppdummy2:
        #        module: 'prepostdummy'
            scannerLocationRefocus:
                module: 'refocus'
        #        preposttasks: ['fliplasermirror']
                pausetasks: ['scan', 'odmr']
                needsmodules:
                    optimizer: 'optimizerlogic'
        #        config:
        #            initial: [1, 1, 1]
        #    fliplasermirror:
        #        module: 'flipmirror'
        #        needsmodules:
        #            switchlogic: 'switch'
        #        config:
        #            sequence: [('mydummyswitch1', 1, True), ('mydummyswitch1', 2, True), ('mydummyswitch2', 1, True)]

    automationlogic:
        module.Class: 'automation.AutomationLogic'
        connect:
            taskrunner: 'tasklogic'

    savelogic:
        module.Class: 'save_logic.SaveLogic'
        win_data_directory: 'C:/Data'   # DO NOT CHANGE THE DIRECTORY HERE! ONLY IN THE CUSTOM FILE!
        unix_data_directory: 'Data/'
        log_into_daily_directory: True
        save_pdf: True
        save_png: True

    spectrumlogic:
        module.Class: 'spectrum.SpectrumLogic'
        connect:
            spectrometer: 'myspectrometer'
            savelogic: 'savelogic'
            odmrlogic: 'odmrlogic' # optional
            fitlogic: 'fitlogic'

    magnet_logic:
        module.Class: 'magnet_logic.MagnetLogic'
        connect:
            magnetstage: 'magnetdummy'
            optimizerlogic: 'optimizerlogic'
            counterlogic: 'counterlogic'
            odmrlogic: 'odmrlogic'
            savelogic: 'savelogic'
            scannerlogic: 'scannerlogic'
            traceanalysis: 'trace_analysis_logic'
            gatedcounterlogic: 'gatedcounterlogic'
            sequencegeneratorlogic: 'sequencegeneratorlogic'

    magnet_motor_interfuse:
        module.Class: 'interfuse.magnet_motor_interfuse.MagnetMotorInterfuse'
        connect:
            motorstage: 'motordummy'

    trace_analysis_logic:
        module.Class: 'trace_analysis_logic.TraceAnalysisLogic'
        connect:
            counterlogic1: 'gatedcounterlogic'
            savelogic: 'savelogic'
            fitlogic: 'fitlogic'

    qdplotlogic:
        module.Class: 'qdplot_logic.QDPlotLogic'
        default_plot_number: 3
        connect:
            save_logic: 'savelogic'
            fit_logic: 'fitlogic'

    nuopslogic:
        module.Class: 'nuclear_operations_logic.NuclearOperationsLogic'
        connect:
            sequencegenerationlogic: 'sequencegeneratorlogic'
            traceanalysislogic: 'trace_analysis_logic'
            gatedcounterlogic: 'gatedcounterlogic'
            odmrlogic: 'odmrlogic'
            optimizerlogic: 'optimizerlogic'
            scannerlogic: 'scannerlogic'
            savelogic: 'savelogic'

    laserlogic:
        module.Class: 'laser_logic.LaserLogic'
        connect:
            laser: 'laserdummy'

    camera_logic:
        module.Class: 'camera_logic.CameraLogic'
        connect:
            hardware: 'cameradummy'
            savelogic: 'savelogic'

gui:
    tray:
        module.Class: 'trayicon.TrayIcon'

    man:
        module.Class: 'manager.managergui.ManagerGui'

<<<<<<< HEAD
    displayer:
        module.Class: 'displayer.displaygui.DisplayGui'
        connect:
            displaylogic : 'displaylogic'

=======
>>>>>>> 86b84801
    timeseries:
        module.Class: 'time_series.time_series_gui.TimeSeriesGui'
        connect:
            _time_series_logic_con: 'timeserieslogic'

    confocal:
        module.Class: 'confocal.confocalgui.ConfocalGui'
        connect:
            confocallogic1: 'scannerlogic'
            savelogic: 'savelogic'
            optimizerlogic1: 'optimizerlogic'
        fixed_aspect_ratio_xy: True
        fixed_aspect_ratio_depth: True
        slider_stepsize: 0.001  # in micrometer
        image_x_padding: 0.02
        image_y_padding: 0.02
        image_z_padding: 0.02
        default_meter_prefix: 'u'

    poimanager:
        module.Class: 'poimanager.poimangui.PoiManagerGui'
        connect:
            poimanagerlogic: 'poimanagerlogic'
            scannerlogic: 'scannerlogic'

    odmr:
        module.Class: 'odmr.odmrgui.ODMRGui'
        connect:
            odmrlogic1: 'odmrlogic'
            savelogic: 'savelogic'

    wavemeterlogger:
        module.Class: 'wavemeterlogger.wavemeterloggui.WavemeterLogGui'
        connect:
            wavemeterloggerlogic1: 'wavemeterloggerlogic'
            savelogic: 'savelogic'

    switches:
        module.Class: 'switcher.switchgui.SwitchGui'
        connect:
            switchlogic: 'switchlogic'

    taskrunner:
        module.Class: 'taskrunner.taskgui.TaskGui'
        connect:
            tasklogic: 'tasklogic'

    automation:
        module.Class: 'automation.automationgui.AutomationGui'
        connect:
            automationlogic: 'automationlogic'

    spectrometer:
        module.Class: 'spectrometer.spectrometergui.SpectrometerGui'
        connect:
            spectrumlogic: 'spectrumlogic'

    pulsedmeasurement:
        module.Class: 'pulsed.pulsed_maingui.PulsedMeasurementGui'
        connect:
            pulsedmasterlogic: 'pulsedmasterlogic'

    simpledata:
        module.Class: 'simpledatagui.simpledatagui.SimpleDataGui'
        connect:
            simplelogic: 'simpledatalogic'

    magnet:
        module.Class: 'magnet.magnet_gui.MagnetGui'
        connect:
            magnetlogic1: 'magnet_logic'
            savelogic: 'savelogic'

    gatedcounter:
        module.Class: 'gated_counter.gated_counter_gui.GatedCounterGui'
        connect:
            gatedcounterlogic1: 'gatedcounterlogic'
            traceanalysislogic1: 'trace_analysis_logic'

    pidcontrol:
        module.Class: 'pidgui.pidgui.PIDGui'
        connect:
            pidlogic: 'pidlogic'

    errortest:
        module.Class: 'testgui.TestGui'
        text: 'Random text from config'
        error: 'This config is required!'

    qdplotter:
        module.Class: 'qdplotter.qdplotter_gui.QDPlotterGui'
        pen_color_list: ['b', 'y', 'm', 'g']
        connect:
            qdplot_logic: 'qdplotlogic'


    nuclearops:
        module.Class: 'nuclear_operations.nuclear_operations.NuclearOperationsGui'
        connect:
            nuclearoperationslogic: 'nuopslogic'
            savelogic: 'savelogic'

    laser:
        module.Class: 'laser.laser.LaserGUI'
        connect:
            laserlogic: 'laserlogic'

    laserscanner:
        module.Class: 'laserscanner.laserscannergui.VoltScanGui'
        connect:
            voltagescannerlogic1: 'laserscannerlogic'
            savelogic: 'savelogic'

    # Gui to test the dummy counting
    odmrgui_program_trigger:
        module.Class: 'odmr.odmrgui.ODMRGui'
        connect:
            odmrlogic1: 'odmrlogic2'
            savelogic: 'savelogic'

    camera_gui:
        module.Class: 'camera.cameragui.CameraGUI'
        connect:
            camera_logic: 'camera_logic'
            savelogic: 'savelogic'

    counter:
        module.Class: 'counter.countergui.CounterGui'
        connect:
            counterlogic1: 'counterlogic'<|MERGE_RESOLUTION|>--- conflicted
+++ resolved
@@ -113,7 +113,13 @@
     grating_spectrometer_dummy:
         module.Class: 'dummies.grating_spectrometer_dummy.Main'
 logic:
-<<<<<<< HEAD
+    timeserieslogic:
+        module.Class: 'time_series_reader_logic.TimeSeriesReaderLogic'
+        max_frame_rate: 20
+        connect:
+            _streamer_con: 'mydummyinstreamer'
+            _savelogic_con: 'savelogic'
+
 
     displaylogic:
         module.Class: 'display_logic.DisplayLogic'
@@ -122,8 +128,6 @@
             process_2: 'processdummy_2'
             process_3: 'processdummy_3'
 
-=======
->>>>>>> 86b84801
     timeserieslogic:
         module.Class: 'time_series_reader_logic.TimeSeriesReaderLogic'
         max_frame_rate: 20
@@ -381,18 +385,10 @@
     man:
         module.Class: 'manager.managergui.ManagerGui'
 
-<<<<<<< HEAD
-    displayer:
-        module.Class: 'displayer.displaygui.DisplayGui'
-        connect:
-            displaylogic : 'displaylogic'
-
-=======
->>>>>>> 86b84801
-    timeseries:
-        module.Class: 'time_series.time_series_gui.TimeSeriesGui'
-        connect:
-            _time_series_logic_con: 'timeserieslogic'
+    counter:
+        module.Class: 'counter.countergui.CounterGui'
+        connect:
+            counterlogic1: 'counterlogic'
 
     confocal:
         module.Class: 'confocal.confocalgui.ConfocalGui'
