--- conflicted
+++ resolved
@@ -834,10 +834,6 @@
                 else:
                     self._image_tab.background_msg.setText("Wrong Background Size")
 
-<<<<<<< HEAD
-            print(data)
-=======
->>>>>>> a0e6cea4
             data = data/self._image_params['exposure_time']
 
             self._image_data = {"wavelength":wavelength,
