--- conflicted
+++ resolved
@@ -153,15 +153,9 @@
         if not self._image_exposure_time:
             self._image_exposure_time = self.spectrumlogic().exposure_time
         if not self._image_readout_speed:
-<<<<<<< HEAD
-            self._image_readout_speed = self._spectrumlogic.readout_speed
-        if not self._alignment_exposure_time:
-            self._alignment_exposure_time = self._spectrumlogic.exposure_time
-=======
             self._image_readout_speed = self.spectrumlogic().readout_speed
         if not self._alignment_exposure_time:
             self._alignment_exposure_time = self.spectrumlogic().exposure_time
->>>>>>> 5cb257c0
         if not self._spectrum_exposure_time:
             self._spectrum_exposure_time = self.spectrumlogic().exposure_time
         if not self._spectrum_readout_speed:
@@ -365,19 +359,11 @@
         self._image_tab.colorbar.addWidget(self._colorbar)
 
         self.track_colors = [palette.c1, palette.c2, palette.c3, palette.c4]
-<<<<<<< HEAD
-        height = self._spectrumlogic.camera_constraints.height
-        for i in range(4):
-            self._track_buttons[i].setCheckable(True)
-            self._track_buttons[i].clicked.connect(partial(self._manage_track_buttons, i))
-            tracks = self._spectrumlogic.active_tracks
-=======
         height = self.spectrumlogic().camera_constraints.height
         for i in range(4):
             self._track_buttons[i].setCheckable(True)
             self._track_buttons[i].clicked.connect(partial(self._manage_track_buttons, i))
             tracks = self.spectrumlogic().active_tracks
->>>>>>> 5cb257c0
             if 2*i<len(tracks):
                 top_pos = tracks[2*i]
                 bottom_pos = tracks[2*i+1]
@@ -422,11 +408,7 @@
         self._alignment_tab.time_window_layout.addWidget(self.time_window_widget,1)
         self._alignment_tab.clean.clicked.connect(self._clean_time_window)
 
-<<<<<<< HEAD
-        for read_mode in self._spectrumlogic.camera_constraints.read_modes:
-=======
         for read_mode in self.spectrumlogic().camera_constraints.read_modes:
->>>>>>> 5cb257c0
             self._alignment_tab.read_modes.addItem(str(read_mode.name), read_mode.name)
             if read_mode == self._alignment_read_mode:
                 self._alignment_tab.read_modes.setCurrentText(str(read_mode.name))
@@ -508,26 +490,6 @@
         self._manage_grating_buttons(self.spectrumlogic()._grating)
 
         if len(self._input_ports)>1:
-<<<<<<< HEAD
-            input_port_index = 0 if self._spectrumlogic._input_port == PortType.INPUT_FRONT else 1
-            self._manage_port_buttons(input_port_index)
-            self._input_slit_width[input_port_index].setValue(self._spectrumlogic._input_slit_width[input_port_index])
-        else:
-            self._input_slit_width[0].setValue(self._spectrumlogic._input_slit_width[0])
-        if len(self._output_ports)>1:
-            output_port_index = 0 if self._spectrumlogic._output_port == PortType.OUTPUT_FRONT else 1
-            self._manage_port_buttons(output_port_index+2)
-            self._output_slit_width[output_port_index].setValue(self._spectrumlogic._output_slit_width[output_port_index])
-        else:
-            self._output_slit_width[0].setValue(self._spectrumlogic._output_slit_width[0])
-
-        self._calibration_widget.setValue(self._spectrumlogic._wavelength_calibration[self.spectrumlogic()._grating])
-        self._settings_tab.camera_gains.setCurrentText(str(int(self._spectrumlogic._camera_gain)))
-        self._settings_tab.trigger_modes.setCurrentText(self._spectrumlogic._trigger_mode)
-        self._temperature_widget.setValue(self._spectrumlogic._temperature_setpoint-273.15)
-
-        cooler_on = self._spectrumlogic._cooler_status
-=======
             input_port_index = 0 if self.spectrumlogic()._input_port == PortType.INPUT_FRONT else 1
             self._manage_port_buttons(input_port_index)
             self._input_slit_width[input_port_index].setValue(self.spectrumlogic()._input_slit_width[input_port_index])
@@ -546,62 +508,11 @@
         self._temperature_widget.setValue(self.spectrumlogic()._temperature_setpoint-273.15)
 
         cooler_on = self.spectrumlogic()._cooler_status
->>>>>>> 5cb257c0
         if self._settings_tab.cooler_on.isDown() != cooler_on:
             self._settings_tab.cooler_on.setChecked(cooler_on)
             self._settings_tab.cooler_on.setDown(cooler_on)
             self._settings_tab.cooler_on.setText("ON" if not cooler_on else "OFF")
             self._mw.cooler_on_label.setText("Cooler {}".format("ON" if cooler_on else "OFF"))
-<<<<<<< HEAD
-
-        if self._spectrumlogic.camera_constraints.has_shutter:
-            self._settings_tab.shutter_modes.setCurrentText(self._spectrumlogic._shutter_state)
-
-        self._mw.center_wavelength_current.setText("{:.2r}m".format(ScaledFloat(self._spectrumlogic._center_wavelength)))
-
-    def set_settings_params(self):
-
-        if self._spectrumlogic.module_state() == 'locked':
-            return
-
-        self._spectrumlogic.wavelength_calibration = self._calibration_widget.value()
-        self._spectrumlogic.camera_gain = self._settings_tab.camera_gains.currentData()
-        self._spectrumlogic.trigger_mode = self._settings_tab.trigger_modes.currentData()
-        self._spectrumlogic.temperature_setpoint = self._temperature_widget.value()+273.15
-        self._spectrumlogic.shutter_state = self._settings_tab.shutter_modes.currentText()
-
-    def set_image_params(self):
-
-        if self._spectrumlogic.module_state() == 'locked':
-            return
-        
-        self._manage_image_advanced()
-        if self._image_tab.acquisition_modes.currentData() != self._spectrumlogic.acquisition_mode:
-            self._image_tab.dark_acquired_msg.setText("Dark Outdated")
-            self._spectrumlogic.acquisition_mode = self._image_tab.acquisition_modes.currentData()
-        if self._spectrumlogic.read_mode != self._image_tab.read_modes.currentData():
-            self._image_tab.dark_acquired_msg.setText("Dark Outdated")
-            self._spectrumlogic.read_mode = self._image_tab.read_modes.currentData()
-        if self._spectrumlogic.exposure_time != self.image_exposure_time_widget.value():
-            self._image_tab.dark_acquired_msg.setText("Dark Outdated")
-            self._spectrumlogic.exposure_time = self.image_exposure_time_widget.value()
-        if self._spectrumlogic.readout_speed != self._image_tab.readout_speed.currentData():
-            self._image_tab.dark_acquired_msg.setText("Dark Outdated")
-            self._spectrumlogic.readout_speed = self._image_tab.readout_speed.currentData()
-
-        self._spectrumlogic._update_acquisition_params()
-        self._image_params = self._spectrumlogic.acquisition_params
-
-    def set_alignment_params(self):
-
-        if self._spectrumlogic.module_state() == 'locked':
-            return
-
-        self._spectrumlogic.acquisition_mode = "LIVE_SCAN"
-        self._spectrumlogic.read_mode = self._alignment_tab.read_modes.currentData()
-        self._spectrumlogic.exposure_time = self.alignment_exposure_time_widget.value()
-        self._spectrumlogic.readout_speed = max(self._spectrumlogic.camera_constraints.readout_speeds)
-=======
 
         # TODO : fix bug with shutter state update : the shutter state can't be changed !
         #if self.spectrumlogic().camera_constraints.has_shutter:
@@ -651,40 +562,12 @@
         self.spectrumlogic().read_mode = self._alignment_tab.read_modes.currentData()
         self.spectrumlogic().exposure_time = self.alignment_exposure_time_widget.value()
         self.spectrumlogic().readout_speed = max(self.spectrumlogic().camera_constraints.readout_speeds)
->>>>>>> 5cb257c0
 
         self._manage_tracks()
         self._change_time_window()
 
     def set_spectrum_params(self):
 
-<<<<<<< HEAD
-        if self._spectrumlogic.module_state() == 'locked':
-            return
-
-        self._manage_tracks()
-        if self._spectrumlogic.acquisition_mode != self._spectrum_tab.acquisition_modes.currentData():
-            self._spectrum_tab.dark_acquired_msg.setText("Dark Outdated")
-            self._spectrumlogic.acquisition_mode = self._spectrum_tab.acquisition_modes.currentData()
-        if self._spectrumlogic.read_mode != self._spectrum_tab.read_modes.currentData():
-            self._spectrum_tab.dark_acquired_msg.setText("Dark Outdated")
-            self._spectrumlogic.read_mode = self._spectrum_tab.read_modes.currentData()
-        if self._spectrumlogic.exposure_time != self.spectrum_exposure_time_widget.value():
-            self._spectrum_tab.dark_acquired_msg.setText("Dark Outdated")
-            self._spectrumlogic.exposure_time = self.spectrum_exposure_time_widget.value()
-        if self._spectrumlogic.readout_speed != self._spectrum_tab.readout_speed.currentData():
-            self._spectrum_tab.dark_acquired_msg.setText("Dark Outdated")
-            self._spectrumlogic.readout_speed = self._spectrum_tab.readout_speed.currentData()
-        if self._spectrumlogic.scan_delay != self._spectrum_scan_delay_widget.value():
-            self._spectrum_tab.dark_acquired_msg.setText("Dark Outdated")
-            self._spectrumlogic.scan_delay = self._spectrum_scan_delay_widget.value()
-        if self._spectrumlogic.number_of_scan != self._spectrum_tab.scan_number_spin.value():
-            self._spectrum_tab.dark_acquired_msg.setText("Dark Outdated")   
-            self._spectrumlogic.number_of_scan = self._spectrum_tab.scan_number_spin.value()
-
-        self._spectrumlogic._update_acquisition_params()
-        self._spectrum_params = self._spectrumlogic.acquisition_params
-=======
         if self.spectrumlogic().module_state() == 'locked':
             return
 
@@ -710,7 +593,6 @@
 
         self.spectrumlogic()._update_acquisition_params()
         self._spectrum_params = self.spectrumlogic().acquisition_params
->>>>>>> 5cb257c0
 
     def start_dark_acquisition(self, index):
 
@@ -814,16 +696,6 @@
                 active_tracks.append(int(track[0]))
                 active_tracks.append(int(track[1]))
         active_tracks = np.array(active_tracks)
-<<<<<<< HEAD
-        if np.any(self._spectrumlogic.active_tracks != active_tracks):
-            self._spectrum_tab.dark_acquired_msg.setText("Dark Outdated")
-            self._spectrumlogic.active_tracks = active_tracks
-
-    def _manage_image_advanced(self):
-
-        height = self._spectrumlogic.camera_constraints.height
-        width = self._spectrumlogic.camera_constraints.width
-=======
         if np.any(self.spectrumlogic().active_tracks != active_tracks):
             self._spectrum_tab.dark_acquired_msg.setText("Dark Outdated")
             self.spectrumlogic().active_tracks = active_tracks
@@ -832,29 +704,10 @@
 
         height = self.spectrumlogic().camera_constraints.height
         width = self.spectrumlogic().camera_constraints.width
->>>>>>> 5cb257c0
 
         hbin = self._image_tab.horizontal_binning.value()
         vbin = self._image_tab.vertical_binning.value()
         image_binning = list((hbin, vbin))
-<<<<<<< HEAD
-        if list(self._spectrumlogic.image_advanced_binning.values()) != image_binning:
-            self._image_tab.dark_acquired_msg.setText("No Dark Acquired")
-            self._spectrumlogic.image_advanced_binning = image_binning
-
-        image_advanced = self._image_advanced_widget.getArraySlice(self._image_data, self._image, returnSlice=False)[0]
-        if (self._image.width(), self._image.height()) != (width, height):
-            vertical_range = list(np.array(image_advanced[0])* self._spectrumlogic._image_advanced.vertical_binning
-                                  + self._spectrumlogic._image_advanced.vertical_start)
-            horizontal_range = list(np.array(image_advanced[1])*self._spectrumlogic._image_advanced.horizontal_binning
-                                    + self._spectrumlogic._image_advanced.horizontal_start)
-            image_advanced = horizontal_range + vertical_range
-        else:
-            image_advanced = list(image_advanced[1]) + list(image_advanced[0])
-        if list(self._spectrumlogic.image_advanced_area.values()) != image_advanced:
-            self._image_tab.dark_acquired_msg.setText("No Dark Acquired")
-            self._spectrumlogic.image_advanced_area = image_advanced
-=======
         if list(self.spectrumlogic().image_advanced_binning.values()) != image_binning:
             self._image_tab.dark_acquired_msg.setText("No Dark Acquired")
             self.spectrumlogic().image_advanced_binning = image_binning
@@ -871,7 +724,6 @@
         if list(self.spectrumlogic().image_advanced_area.values()) != image_advanced:
             self._image_tab.dark_acquired_msg.setText("No Dark Acquired")
             self.spectrumlogic().image_advanced_area = image_advanced
->>>>>>> 5cb257c0
 
     def _manage_track_buttons(self, index):
 
@@ -939,11 +791,7 @@
 
     def _update_data(self, index):
 
-<<<<<<< HEAD
-        data = self._spectrumlogic.acquired_data
-=======
         data = self.spectrumlogic().acquired_data
->>>>>>> 5cb257c0
 
         if index == 0:
             if self._image_dark.shape == data.shape:
@@ -952,11 +800,7 @@
                 self._image_data = data
                 self._image_tab.dark_acquired_msg.setText("No Dark Acquired")
 
-<<<<<<< HEAD
-            if self._spectrumlogic.read_mode == "IMAGE_ADVANCED":
-=======
             if self.spectrumlogic().read_mode == "IMAGE_ADVANCED":
->>>>>>> 5cb257c0
                 rectf = self._image_advanced_widget.parentBounds()
                 self._image.setRect(rectf)
             else:
@@ -969,13 +813,9 @@
         elif index == 1:
 
             counts = data.mean()
-<<<<<<< HEAD
-            x = self._counter_data[0]+self._spectrumlogic.exposure_time
-=======
             if self._counter_data == None:
                 self._counter_data = np.array([])
             x = self._counter_data[0]+self.spectrumlogic().exposure_time
->>>>>>> 5cb257c0
             y = np.append(self._counter_data[1][1:], counts)
             self._counter_data = np.array([x, y])
             self._alignment_tab.graph.setRange(xRange=(x[-1]-self.time_window_widget.value(), x[-1]))
@@ -983,14 +823,9 @@
 
         elif index == 2:
 
-<<<<<<< HEAD
-            x = self._spectrumlogic.wavelength_spectrum
-            if self._spectrum_dark.shape[-1] == data.shape[-1]:
-=======
             x = self.spectrumlogic().wavelength_spectrum
             if self._spectrum_dark.shape[-1] == data.shape[-1]:
                 # TODO : fix bug with dark in multiple tracks and data in FVB : broadcasting error
->>>>>>> 5cb257c0
                 y = data - self._spectrum_dark
             else:
                 y = data
@@ -1000,15 +835,9 @@
                 self._spectrum_data = np.array([[x, scan] for scan in y])
                 self._spectrum_tab.graph.clear()
 
-<<<<<<< HEAD
-                if self._spectrumlogic.read_mode == "MULTIPLE_TRACKS":
-                    tracks = y[-1]
-                    if self._spectrumlogic.number_of_scan == y.shape[0]:
-=======
                 if self.spectrumlogic().read_mode == "MULTIPLE_TRACKS":
                     tracks = y[-1]
                     if self.spectrumlogic().number_of_scan == y.shape[0]:
->>>>>>> 5cb257c0
                         if self._spectrum_tab.multipe_scan_mode.currentText() == "Scan Average":
                             tracks = np.mean(y.transpose(0,2,1), axis=0).T
                         if self._spectrum_tab.multipe_scan_mode.currentText() == "Scan Median":
@@ -1019,11 +848,7 @@
                         i += 1
                 else:
                     tracks = y[-1]
-<<<<<<< HEAD
-                    if self._spectrumlogic.number_of_scan == y.shape[0]:
-=======
                     if self.spectrumlogic().number_of_scan == y.shape[0]:
->>>>>>> 5cb257c0
                         if self._spectrum_tab.multipe_scan_mode.currentText() == "Scan Average":
                             tracks = np.mean(y, axis=0)
                         if self._spectrum_tab.multipe_scan_mode.currentText() == "Scan Median":
@@ -1046,11 +871,7 @@
 
     def _update_dark(self, index):
 
-<<<<<<< HEAD
-        dark = self._spectrumlogic.acquired_data
-=======
         dark = self.spectrumlogic().acquired_data
->>>>>>> 5cb257c0
 
         if index == 0:
             self._image_dark = dark
