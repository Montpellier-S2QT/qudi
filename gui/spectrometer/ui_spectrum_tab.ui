--- conflicted
+++ resolved
@@ -19,19 +19,11 @@
   <property name="windowTitle">
    <string>Form</string>
   </property>
-<<<<<<< HEAD
-  <layout class="QHBoxLayout" name="horizontalLayout_4">
-   <item>
-    <widget class="PlotWidget" name="graph"/>
-   </item>
-   <item>
-=======
   <layout class="QGridLayout" name="gridLayout">
    <item row="0" column="0">
     <widget class="PlotWidget" name="graph"/>
    </item>
    <item row="0" column="1">
->>>>>>> 5cb257c0
     <layout class="QVBoxLayout" name="verticalLayout_2">
      <item>
       <widget class="QGroupBox" name="spectrum_settings">
@@ -152,12 +144,22 @@
          </layout>
         </item>
         <item>
-<<<<<<< HEAD
-         <widget class="QLabel" name="dark_acquired_msg">
-          <property name="text">
-           <string>No dark acquired</string>
-          </property>
-         </widget>
+         <layout class="QHBoxLayout" name="horizontalLayout">
+          <item>
+           <widget class="QPushButton" name="remove_dark">
+            <property name="text">
+             <string>Remove Dark</string>
+            </property>
+           </widget>
+          </item>
+          <item>
+           <widget class="QLabel" name="dark_acquired_msg">
+            <property name="text">
+             <string>Scans number</string>
+            </property>
+           </widget>
+          </item>
+         </layout>
         </item>
        </layout>
       </widget>
@@ -187,6 +189,10 @@
             <string>Multiple Scans</string>
            </property>
           </item>
+         </layout>
+        </item>
+        <item>
+         <layout class="QHBoxLayout" name="scan_delay">
           <item>
            <property name="text">
             <string>Scan Median</string>
@@ -196,15 +202,6 @@
            <property name="text">
             <string>Scan Average</string>
            </property>
-=======
-         <layout class="QHBoxLayout" name="horizontalLayout">
-          <item>
-           <widget class="QPushButton" name="remove_dark">
-            <property name="text">
-             <string>Remove Dark</string>
-            </property>
-           </widget>
->>>>>>> 5cb257c0
           </item>
          </widget>
         </item>
@@ -217,62 +214,7 @@
             </property>
            </widget>
           </item>
-<<<<<<< HEAD
-          <item>
-=======
-         </layout>
-        </item>
-       </layout>
-      </widget>
-     </item>
-     <item>
-      <widget class="QGroupBox" name="multiple_scan_settings">
-       <property name="maximumSize">
-        <size>
-         <width>300</width>
-         <height>16777215</height>
-        </size>
-       </property>
-       <property name="title">
-        <string>Multiple Scans Settings</string>
-       </property>
-       <property name="alignment">
-        <set>Qt::AlignCenter</set>
-       </property>
-       <layout class="QVBoxLayout" name="verticalLayout">
-        <property name="topMargin">
-         <number>9</number>
-        </property>
-        <item>
-         <widget class="QComboBox" name="multipe_scan_mode">
-          <item>
-           <property name="text">
-            <string>Multiple Scans</string>
-           </property>
-          </item>
-          <item>
-           <property name="text">
-            <string>Scan Median</string>
-           </property>
-          </item>
-          <item>
-           <property name="text">
-            <string>Scan Average</string>
-           </property>
-          </item>
-         </widget>
-        </item>
-        <item>
-         <layout class="QHBoxLayout" name="scan_number">
-          <item>
-           <widget class="QLabel" name="scan_number_label">
-            <property name="text">
-             <string>Scans number</string>
-            </property>
-           </widget>
-          </item>
-          <item>
->>>>>>> 5cb257c0
+          <item>
            <widget class="QSpinBox" name="scan_number_spin">
             <property name="maximumSize">
              <size>
